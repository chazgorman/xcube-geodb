# geodb extension
comment = 'geoDB'
<<<<<<< HEAD
default_version = '0.2.0'
=======
default_version = '1.0.0.dev0'
>>>>>>> fbdc8a0e
module_pathname = '$libdir/geodb'
relocatable = false<|MERGE_RESOLUTION|>--- conflicted
+++ resolved
@@ -1,9 +1,5 @@
 # geodb extension
 comment = 'geoDB'
-<<<<<<< HEAD
-default_version = '0.2.0'
-=======
 default_version = '1.0.0.dev0'
->>>>>>> fbdc8a0e
 module_pathname = '$libdir/geodb'
 relocatable = false