<<<<<<< HEAD
GEODB_VERSION := 0.2.0
=======
VERSION := 1.0.0.dev0
>>>>>>> fbdc8a0e
EXTENSION = geodb
DATA = geodb--$(GEODB_VERSION).sql

PG_CONFIG = pg_config
PGXS := $(shell $(PG_CONFIG) --pgxs)
include $(PGXS)<|MERGE_RESOLUTION|>--- conflicted
+++ resolved
@@ -1,10 +1,6 @@
-<<<<<<< HEAD
-GEODB_VERSION := 0.2.0
-=======
 VERSION := 1.0.0.dev0
->>>>>>> fbdc8a0e
 EXTENSION = geodb
-DATA = geodb--$(GEODB_VERSION).sql
+DATA = geodb--$(VERSION).sql
 
 PG_CONFIG = pg_config
 PGXS := $(shell $(PG_CONFIG) --pgxs)
