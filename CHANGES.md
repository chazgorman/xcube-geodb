--- conflicted
+++ resolved
@@ -5,13 +5,9 @@
 ### Fixes
 
 - removed `jupyterlab` from dependencies, as it is not being used.
-<<<<<<< HEAD
 - updated tests to run on with latest psycopg2 versions
 - allowed to use `get_collection_bbox` in an alternative, faster way
-=======
-- updated tests to run on with psycopg2 versions
 - fixed: function `get_collection_bbox` raises exception for empty collections
->>>>>>> 8c31d27c
 
 ## v1.0.4
 
