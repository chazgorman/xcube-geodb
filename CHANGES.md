## v1.0.5 (in development)

### New Features

### Fixes

- removed `jupyterlab` from dependencies, as it is not being used.
<<<<<<< HEAD
- updated tests to run on with psycopg2 versions
- fixed rare exception in `insert_into_collection`
=======
- updated tests to run on with latest psycopg2 versions
- allowed to use `get_collection_bbox` in an alternative, faster way
>>>>>>> 8dfc7457
- fixed: function `get_collection_bbox` raises exception for empty collections

## v1.0.4

### New Features

- Added function`get_geodb_sql_version` that shows the version of the deployed 
  SQL, which can differ from the Python client version.
- Added logging: the database now maintains a table that reflects
  changes to the collections. The logs can be read using the new function
  `get_event_log`.

### Fixes


## v1.0.3

### New Features

- Added a new auth mode `none`. The aim of this mode is enabling users
  installing the geoDB infrastructure without oauth2 for e.g. testing purposes.
- A new geoDB docker backend image has been added. This image can be used to set up a postgis database with a 
  pre-installed geodb database extension 
- Added a new `count_by_bbox` filter function
- Allowed to provide limit and offset in function `get_collection`
- Added the new function `get_collection_bbox`, that returns the bounding box
  of all geometries within a collection.

### Fixes

- Added Python pip requirements to have control over installed sphinx version on readthedocs
- Improved heading in notebooks
- Removed auto cp of notebooks in Makefile.
- Ensured that the geoDB client works with Keycloak
- Reduced substantially the number of times the token is received from auth service
- Fixed bug that caused unpublishing of collections with upper case letters 
  in name to fail

## v1.0.2

### Fixes

- Fixed the behaviour of `create_collection` when `clear` is set to `True` and the collection to be cleared does not exist. 
  In that situation, the geoDB was throwing the wrong error and would not proceed to creating the collection. 

## v1.0.1

### Fixes

- The default value for `raise_it` is now set to true. Better value for using the client as the original behaviour was 
  raising the error 

## v1.0.0

### Fixes

- Fixed version naming issue in the extension's Makefile
- Fixed create database. Does not allow users anymore to write collections
  to other users' databases. Closes [#164](https://github.com/bcdev/service-eurodatacube/issues/164), [#165](https://github.com/bcdev/service-eurodatacube/issues/165), [#166](https://github.com/bcdev/service-eurodatacube/issues/166), 
- Fixed that admin users have access to users' collections
- Collections are now always reported as 'collection' and not 'table_name'

### New Features

- EPSG code strings e.g. 'epsg:4326' or 'EPSG:4326' are now accepted as CRS definition by `geodb.create_collection*` 
  functions as well as `geodb.insert_into_collection`, `geodb.transform_bbox_crs`, `geodb.get_collection_by_bbox`. 
  Before only integers were accepted. This ensures alignment with xcube software.
- The geoDB client has now two new methods (`publish_gs`, `unpublish_gs`) that allow publishing collections to a WMS service (geoserver)
- The geoDB client has now a new method (`get_published_gs`) that allows to list published collections to a WMS service (geoserver)
- Added a notebook that describes how to use the WMS self service
- Ensured that the rest URL of the geoserver for publishing to WMS is configurable
- Messages are handled by class Message allowing to nicer print them in Jupyter notebooks. The user can also choose 
  whether an error will be raised or just printed.
- Added method `geodb.get_all_published_gs` to get all gs published collections

## v0.1.16

### Fixes
- Corrected transform_bbox_crs method. Uses now minx, miny, maxx, maxy notation for the bbox

### New Features

- Added a parameter to transform_bbox_crs bbox allowing to use Lon Lat notation for EPSG 4326 when
  transforming the bbox's CRS to EPSG 4326.


## v0.1.15

### Fixes

- Fixed default value auth_mode from `client_credentials` to `client-credentials`

## v0.1.14

### Fixes

- Fixed issue that get_my_collections() would not use the parameter `database` correctly
- Fixed that collection_exists fails on newly created collections due to postgres/postgrest caching delays

## v0.1.13

- In this version the default auth mode is `client-credentials` instead of `password`

## v0.1.12

### New Features

- Made the number of rows during inserting data into a collection configurable
- Added a version method to the client
- The postgis extension is now created when executing geodb--*.sql
- Added the jupyter lab GitHub extension to the docker image 
- Added a method list_users, register_users
- Added a deprecation warning if '3.120.53.215.nip.io' is used as 
  server address.
- version is now a static property of the geoDB client
- `get_collection_from_bbox` will now attempt to transform the bbix crs if teh crses differ between the 
  bbox and the collection
- Added the method `transform_bbox_crs` to manage the crs of bboxes
- Added a cascade option to `GeoDBClient.drop_collections`

### Fixes

- Fixed revoke access SEL function [fixing](https://gitext.sinergise.com/dcfs/common/-/issues/221)
- Fixed odd function options for copy collection
- The geodb setup procedure can now accept a connection or database connection parameter
- The geodb SQL setup does not fail anymore when items exist already
- Renamed method post to _post to be in line with all other rest methods
- Ensured that renaming collections throws an error when the rename-to-database does not exist or the user does not have access to teh new database
- Get collection info has now a `database` option 
- `GeoDBClient.get_my_collections `

## v0.1.11

### New Features

- Added a copy/move/rename collection operations
- Added a new authentication auth flow (password)
- Added a method create_collection_if_not_exists

### Fixes

- Deactivated interactive authentication mode. 

## v0.1.10

### Fixes:

- insert_into_collection does now honour the crs parameter correctly 

## v0.1.9

### Fixes:

- fixed publish collection message
- list_grants has now a database column
- `geodb.get_my_collections(database="some_db")` does now work
- create_collection is now creating a database when the database parameter is given and the database not exists
- get_collection functions is now retaining the crs/srid
- a new operation get_collection_srid was added
- corrected message when access to a collection is granted
- publish and unpublish collection has now a database parameter
- fixed grant access function raising a sequence not found error 
- grant access now uses the correct database when specified in the parameters
- Added decorators to allow deprecation notices on functions and parameters

## v0.1.8

- Added support for creating and deleting databases
- Listing tables now omits prefixes
- A new head_collection function has been introduced
- Removed the function get_collections. Use get_my_collections instead
- When inserting new data, rows are streamed to avoid issues with larger datasets 
- Fixed error message when attempting to publish a collection


## v0.1.6

- When publishing collections geoDB shifts the data now to the database 'public'
- Functions were added to list collections a user has access to
- The Dockerfile uses now the xcube base image

## v0.1.5

- Updated the exploring Jupyter Notebook and
- Assured that somone can use the client from a custom environment (i.e. outside EDC)
- Bug fixes

## v0.1.4

- Bug fixes

## v0.1.3

- Bug fixes

## v0.1.2

- Added a where option to get_by_bbox to allow further querying
- Added an op option to get_by_bbox to allow choseing bewteen and and or when using the where
  option

## v0.1.1

- Fixed SQL errors when the user name contains hyphens

## v0.1.0

This version comprises:

- The Core Python GeoDBClient
- Sphinx docs
- Example notebooks
- A conda build recipe
- A Dockerfile<|MERGE_RESOLUTION|>--- conflicted
+++ resolved
@@ -2,16 +2,13 @@
 
 ### New Features
 
+- allowed to use `get_collection_bbox` in an alternative, faster way
+
 ### Fixes
 
 - removed `jupyterlab` from dependencies, as it is not being used.
-<<<<<<< HEAD
-- updated tests to run on with psycopg2 versions
 - fixed rare exception in `insert_into_collection`
-=======
 - updated tests to run on with latest psycopg2 versions
-- allowed to use `get_collection_bbox` in an alternative, faster way
->>>>>>> 8dfc7457
 - fixed: function `get_collection_bbox` raises exception for empty collections
 
 ## v1.0.4
