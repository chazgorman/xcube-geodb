--- conflicted
+++ resolved
@@ -81,15 +81,9 @@
 
         try:
             subprocess.call([
-<<<<<<< HEAD
                 'taskkill', '/F', '/T', '/PID',
                 str(self._postgresql.child_process.pid)
             ])
-=======
-                    'taskkill', '/F', '/T', '/PID',
-                    str(self._postgresql.child_process.pid)
-                ])
->>>>>>> 29117044
             self._conn.close()
             dsn = self._postgresql.dsn()
             dsn['port'] = 5432
@@ -105,13 +99,9 @@
                 'DROP ROLE IF EXISTS geodb_user ; '
                 'DROP ROLE IF EXISTS "geodb_user-with-hyphens" ; '
                 'DROP ROLE IF EXISTS test_group ; '
-<<<<<<< HEAD
-                'DROP ROLE IF EXISTS test_admin ; '
-=======
                 'DROP ROLE IF EXISTS new_group ; '
                 'DROP ROLE IF EXISTS test_admin ; '
                 'DROP ROLE IF EXISTS test_noadmin ; '
->>>>>>> 29117044
                 'DROP ROLE IF EXISTS test_member ; '
                 'DROP ROLE IF EXISTS test_member_2 ; '
                 'DROP ROLE IF EXISTS test_nomember ;'
