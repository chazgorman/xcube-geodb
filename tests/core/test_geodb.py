import json
import unittest
from io import StringIO
from unittest.mock import MagicMock

import pandas as pd
import requests_mock
from geopandas import GeoDataFrame
from psycopg2 import OperationalError
from shapely import wkt

from tests.utils import del_env
from xcube_geodb.core.geodb import GeoDBClient, GeoDBError, warn, check_crs, \
    EventType
from xcube_geodb.core.message import Message

TEST_GEOM = "0103000020D20E000001000000110000007593188402B51B4" \
            "1B6F3FDD4423FF6405839B4C802B51B412B8716D9EC3EF6406" \
            "F1283C0EBB41B41A8C64B37C53EF640B6F3FDD4E4B41B419A999" \
            "999A33EF6400E2DB29DCFB41B41EE7C3F35B63EF6407F6ABC" \
            "74C0B41B41EE7C3F35B63EF6407B14AE47BDB41B41AAF1D24D" \
            "043FF6408B6CE77B64B41B413F355EBA8F3FF6402B8716D970" \
            "B41B41986E1283EC3FF640A4703D0A76B41B4179E92631AE3F" \
            "F6404260E5D08AB41B4123DBF97E923FF6409EEFA7C69CB41" \
            "B4100000000AC3FF6405839B448B3B41B411D5A643B973FF6" \
            "408195438BC6B41B41666666666C3FF640D122DBF9E3B41B4" \
            "139B4C876383FF640E9263188F8B41B41333333333D3FF64075" \
            "93188402B51B41B6F3FDD4423FF640"


# noinspection DuplicatedCode
@requests_mock.mock(real_http=False)
class GeoDBClientTest(unittest.TestCase):
    def setUp(self) -> None:
        self._api = GeoDBClient(dotenv_file="tests/envs/.env_test", config_file="tests/.geodb", raise_it=True)

        self._server_test_url = self._api._server_url
        self._server_test_port = self._api._server_port
        self._base_url = self._server_test_url
        if self._server_test_port:
            self._base_url += ':' + str(self._server_test_port)

        self._server_test_auth_domain = "https://auth"

    def tearDown(self) -> None:
        del_env(dotenv_path="tests/envs/.env_test")

    def set_global_mocks(self, m):
        m.post(self._server_test_auth_domain + "/oauth/token", json={
            "access_token": "A long lived token",
            "expires_in": 12345
        })

        url = f"{self._base_url}/rpc/geodb_whoami"
        m.get(url, text=json.dumps("helge"))

        url = f"{self._base_url}/rpc/geodb_get_collection_srid"
        m.post(url, json=[{"src": [{"srid": 4326}]}])

    def set_auth_change_mocks(self, m):
        m.post(self._server_test_auth_domain + "/oauth/token", json={
            "access_token": "A long lived token but a different user",
            "expires_in": 12345
        })

        url = f"{self._base_url}/rpc/geodb_whoami"
        m.get(url, text=json.dumps("pope"))

        self._api._auth_client_id = "fsvsdv"

    def test_server_url(self, m):
        self.assertEqual(self._api._server_url, self._api.server_url)

    def test_my_usage(self, m):
        # self.set_global_mocks(m)

        m.post(self._server_test_auth_domain + "/oauth/token", json={
            "access_token": "A long lived token",
            "expires_in": 12345
        })

        expected_response = {'usage': "10MB"}
        server_response = [{'src': [expected_response]}]
        url = f"{self._server_test_url}:{self._server_test_port}/rpc/geodb_get_my_usage"
        m.post(url, text=json.dumps(server_response))

        res = self._api.get_my_usage()
        self.assertDictEqual(expected_response, res)

        expected_response = {'usage': "10000"}
        server_response = [{'src': [expected_response]}]
        url = f"{self._server_test_url}:{self._server_test_port}/rpc/geodb_get_my_usage"
        m.post(url, text=json.dumps(server_response))

        res = self._api.get_my_usage(pretty=False)
        self.assertDictEqual(expected_response, res)

    def test_get_my_collections(self, m):
        self.set_global_mocks(m)

        server_response = [
            {
                "collection": "geodb_admin_land_use",
                "grantee": "geodb_admin"
            },
            {
                "collection": "geodb_admin_land_use",
                "grantee": "PUBLIC"
            },
        ]

        server_response = [{"src": server_response}]

        url = f"{self._server_test_url}:{self._server_test_port}/rpc/geodb_get_my_collections"
        m.post(url, text=json.dumps(server_response))

        res = self._api.get_my_collections()
        self.assertIsInstance(res, pd.DataFrame)
        res = res.to_dict()
        expected_response = {'collection': {0: 'geodb_admin_land_use', 1: 'geodb_admin_land_use'},
                             'grantee': {0: 'geodb_admin', 1: 'PUBLIC'}}
        self.assertDictEqual(expected_response, res)

        m.post(url, json=[{'src': []}])

        res = self._api.get_my_collections()

        self.assertIsInstance(res, pd.DataFrame)
        self.assertEqual(len(res), 0)

    # noinspection PyTypeChecker
    def test_get_collection(self, m):
        self.set_global_mocks(m)
        global TEST_GEOM
        test_collection = [
            {"id": 1, "created_at": "2020-04-08T13:08:06.733626+00:00", "modified_at": None,
             "geometry": TEST_GEOM,
             "d_od": "2019-03-26"},
            {"id": 2, "created_at": "2020-04-08T13:08:06.733626+00:00", "modified_at": None,
             "geometry": TEST_GEOM,
             "d_od": "2019-03-26"},
            {"id": 3, "created_at": "2020-04-08T13:08:06.733626+00:00", "modified_at": None,
             "geometry": TEST_GEOM,
             "d_od": "2019-03-26"},
            {"id": 4, "created_at": "2020-04-08T13:08:06.733626+00:00", "modified_at": None,
             "geometry": TEST_GEOM,
             "d_od": "2019-03-26"},
            {"id": 5, "created_at": "2020-04-08T13:08:06.733626+00:00", "modified_at": None,
             "geometry": TEST_GEOM,
             "d_od": "2019-03-26"},
            {"id": 6, "created_at": "2020-04-08T13:08:06.733626+00:00", "modified_at": None,
             "geometry": TEST_GEOM,
             "d_od": "2019-03-26"},
            {"id": 7, "created_at": "2020-04-08T13:08:06.733626+00:00", "modified_at": None,
             "geometry": TEST_GEOM,
             "d_od": "2019-03-26"},
            {"id": 8, "created_at": "2020-04-08T13:08:06.733626+00:00", "modified_at": None,
             "geometry": TEST_GEOM,
             "d_od": "2019-03-26"},
            {"id": 9, "created_at": "2020-04-08T13:08:06.733626+00:00", "modified_at": None,
             "geometry": TEST_GEOM,
             "d_od": "2019-03-26"},
            {"id": 10, "created_at": "2020-04-08T13:08:06.733626+00:00", "modified_at": None,
             "geometry": TEST_GEOM,
             "d_od": "2019-03-26"},
        ]
        url = f"{self._server_test_url}:{self._server_test_port}/helge_test"
        m.get(url, text=json.dumps(test_collection))

        url_with_limits = f"{self._server_test_url}:" \
                          f"{self._server_test_port}" \
                          f"/helge_test?limit=2&offset=3"
        m.get(url_with_limits, text=json.dumps(test_collection[3:5]))

        url_with_limit_and_query = f"{self._server_test_url}:" \
                          f"{self._server_test_port}" \
                          f"/helge_test?id=10&limit=2&offset=0"
        m.get(url_with_limit_and_query, text=json.dumps([test_collection[9]]))

        r = self._api.get_collection('test')
        self.assertIsInstance(r, GeoDataFrame)
        self.assertTrue('geometry' in r)

        r = self._api.get_collection('test', limit=2, offset=3)
        self.assertIsInstance(r, GeoDataFrame)
        self.assertTrue('geometry' in r)
        self.assertEqual(2, r.shape[0])
        it = r.iterrows()
        self.assertEqual(4, dict(next(it)[1])['id'])
        self.assertEqual(5, dict(next(it)[1])['id'])

        r = self._api.head_collection('test')
        self.assertIsInstance(r, GeoDataFrame)
        self.assertTrue('geometry' in r)
        self.assertEqual(10, r.shape[0])

        r = self._api.get_collection('test', 'id=10', limit=2)
        self.assertIsInstance(r, GeoDataFrame)
        self.assertTrue('geometry' in r)
        self.assertEqual(1, r.shape[0])
        it = r.iterrows()
        self.assertEqual(10, dict(next(it)[1])['id'])


        url = f"{self._server_test_url}:{self._server_test_port}/helge_test"
        m.get(url, json=[])
        r = self._api.get_collection('test')
        self.assertIsInstance(r, pd.DataFrame)
        self.assertEqual(len(r), 0)

    def test_get_collection_bbox(self, m):
        self.set_global_mocks(m)
        url = f"{self._server_test_url}:" \
              f"{self._server_test_port}/rpc/geodb_get_collection_bbox"
        m.post(url, json="BOX(-6 9,5 11)")

        bbox = json.dumps(self._api.get_collection_bbox('any', exact=True))
        self.assertEqual(str([9, -6, 11, 5]), str(bbox))

        m.post(url, text='[{"geodb_get_collection_bbox":'
                         '"BOX(112561.21 278713.135,685425.116 570140.955)"}]')
        bbox = json.dumps(self._api.get_collection_bbox('any', exact=True))
        self.assertEqual(str([278713.135, 112561.21, 570140.955, 685425.116]),
                         str(bbox))

<<<<<<< HEAD
        url = f"{self._server_test_url}:" \
              f"{self._server_test_port}/rpc/geodb_estimate_collection_bbox"
        m.post(url, json="BOX(-5 8,2 10)")

        bbox = json.dumps(self._api.get_collection_bbox('any'))
        self.assertEqual(str([8, -5, 10, 2]), str(bbox))

        m.post(url, text='[{"geodb_get_collection_bbox":'
                         '"BOX(-5 8,2 10)"}]')
        bbox = json.dumps(self._api.get_collection_bbox('any'))
        self.assertEqual(str([8, -5, 10, 2]), str(bbox))
=======
        m.post(url, text='[{"geodb_get_collection_bbox":null}]')
        bbox = self._api.get_collection_bbox('any')
        self.assertIsNone(bbox)
>>>>>>> 8c31d27c

    def test_rename_collection(self, m):
        self.set_global_mocks(m)

        url = f"{self._base_url}/rpc/geodb_rename_collection"
        m.post(url, text="success")

        url = f'{self._base_url}/rpc/geodb_log_event'
        log_event_endpoint = m.post(url, text=json.dumps('something'))

        self.assertEqual(0, log_event_endpoint.call_count)

        res = self._api.rename_collection('test', 'test_new')
        expected = {'Message': "Collection renamed from test to test_new"}
        self.check_message(res, expected)

        self.assertEqual(1, log_event_endpoint.call_count)
        self.assertDictEqual(
            {"event_type": "renamed",
             "message": "collection None_test to None_test_new",
             "user": "helge"},
            json.loads(log_event_endpoint.last_request.text))

        url = f"{self._base_url}/rpc/geodb_rename_collection"
        m.post(url, text="error", status_code=400)

        with self.assertRaises(GeoDBError) as e:
            self._api.rename_collection('test', 'test_new')
        self.assertEqual("error", str(e.exception))

    def test_move_collection(self, m):
        self.set_global_mocks(m)

        url = f'{self._base_url}/rpc/geodb_rename_collection'
        m.post(url, text="success")

        url = f'{self._base_url}/rpc/geodb_log_event'
        log_event_endpoint = m.post(url, text=json.dumps('something'))

        self.assertEqual(0, log_event_endpoint.call_count)

        res = self._api.move_collection('test', 'db_new', 'db_old')
        expected = {'Message': "Collection moved from db_old to db_new"}
        self.check_message(res, expected)

        self.assertEqual(1, log_event_endpoint.call_count)
        self.assertDictEqual(
            {"event_type": "moved",
             "message": "collection db_old_test to db_new_test",
             "user": "helge"},
            json.loads(log_event_endpoint.last_request.text))

        m.post(url, text="error", status_code=400)

        with self.assertRaises(GeoDBError) as e:
            self._api.move_collection('test', 'db_old', 'db_new')
        self.assertEqual("error", str(e.exception))

    def test_copy_collection(self, m):
        self.set_global_mocks(m)

        url = f'{self._base_url}/rpc/geodb_copy_collection'
        m.post(url, text="success")
        url = f'{self._base_url}/rpc/geodb_log_event'
        log_event_endpoint = m.post(url, text=json.dumps('something'))

        self.assertEqual(0, log_event_endpoint.call_count)

        res = self._api.copy_collection('col', 'col_new', 'db_new')

        expected = {
            'Message': 'Collection copied from None_col to db_new_col_new'
        }
        self.check_message(res, expected)
        self.assertEqual(1, log_event_endpoint.call_count)
        self.assertDictEqual(
            {"event_type": "copied",
             "message": "collection None_col to db_new_col_new",
             "user": "helge"},
            json.loads(log_event_endpoint.last_request.text))

        m.post(url, text="error", status_code=400)

        with self.assertRaises(GeoDBError) as e:
            self._api.copy_collection('col', 'col_new', 'db_new')
        self.assertEqual("error", str(e.exception))

    def test_auth(self, m):
        self._api.use_auth_cache = False
        self.set_global_mocks(m)

        auth_access_token = self._api.auth_access_token
        self.assertEqual("A long lived token", auth_access_token)

        self.set_auth_change_mocks(m)
        auth_access_token = self._api.auth_access_token
        self.assertEqual('A long lived token', auth_access_token)

    def test_create_database(self, m):
        expected_response = True
        url = f"{self._server_test_url}:{self._server_test_port}/rpc/geodb_create_database"
        m.post(url, text=json.dumps(expected_response))
        self.set_global_mocks(m)

        res = self._api.create_database(database='test')

        expected = {'Message': 'Database test created'}
        self.check_message(res, expected)

        m.post(url, text="Response invalid", status_code=400)

        with self.assertRaises(GeoDBError) as e:
            self._api.create_database(database='test')

        self.assertEqual("Response invalid", str(e.exception))

    def test_truncate_database(self, m):
        expected_response = True
        url = f"{self._server_test_url}:{self._server_test_port}/rpc/geodb_truncate_database"
        m.post(url, text=json.dumps(expected_response))
        self.set_global_mocks(m)

        res = self._api.truncate_database(database='test')
        expected = {'Message': 'Database test truncated'}
        self.check_message(res, expected)

        m.post(url, text="Response invalid", status_code=400)
        with self.assertRaises(GeoDBError) as e:
            self._api.truncate_database(database='test')

        self.assertEqual("Response invalid", str(e.exception))

    def test_create_collection_if_not_exist(self, m):
        self.set_global_mocks(m)

        self._api.collection_exists = MagicMock(name='collection_exists', return_value=True)
        res = self._api.create_collection_if_not_exists('test', {})
        self.assertIsNone(res)

        self._api.collection_exists = MagicMock(name='collection_exists', return_value=False)
        self._api.create_collection = MagicMock(name='create_collection', return_value={'name': 'test'})
        res = self._api.create_collection_if_not_exists('test', {})
        self.assertDictEqual({'name': 'test'}, res)
        self.assertIsInstance(res, dict)

    def test_create_collections_if_not_exist(self, m):
        self.set_global_mocks(m)

        self._api.collection_exists = MagicMock(name='collection_exists', return_value=True)
        self._api.create_collections = MagicMock(name='create_collections', return_value={})
        res = self._api.create_collections_if_not_exist({'name': 'test'})
        self.assertDictEqual({}, res)
        self.assertIsInstance(res, dict)

        self._api.collection_exists = MagicMock(name='collection_exists', return_value=None)
        self._api.create_collections = MagicMock(name='create_collections', return_value={'name': 'test'})
        res = self._api.create_collections_if_not_exist({'name': 'test'})
        self.assertDictEqual({'name': 'test'}, res)
        self.assertIsInstance(res, dict)

    # noinspection DuplicatedCode
    def test_create_collection(self, m):
        self.set_global_mocks(m)

        response = 'Success'
        url = f'{self._base_url}/rpc/geodb_create_database'
        m.post(url, text=json.dumps(response))
        url = f'{self._base_url}/rpc/geodb_create_collections'
        m.post(url, text=json.dumps(response))
        url = f'{self._base_url}/geodb_user_databases?name=eq.helge'
        m.get(url, text=json.dumps('helge'))
        url = f'{self._base_url}/rpc/geodb_log_event'
        log_event_endpoint = m.post(url, text=json.dumps(response))

        self.assertEqual(0, log_event_endpoint.call_count)
        res = self._api.create_collection(collection='test',
                                          properties={'test_col': 'inger'})
        self.assertTrue(res)

        self.assertEqual(1, log_event_endpoint.call_count)
        self.assertDictEqual({"event_type": "created",
                              "message": "collection helge_test",
                              "user": "helge"},
                             json.loads(log_event_endpoint.last_request.text))

    def test_create_collections(self, m):
        expected_response = {'collections': {'helge_land_use3': {'crs': 3794,
                                                                 'properties': {'D_OD': 'date',
                                                                                'RABA_ID': 'float',
                                                                                'RABA_PID': 'float'}}}}
        # noinspection DuplicatedCode
        url = f'{self._base_url}/rpc/geodb_create_database'
        m.post(url, text=json.dumps(expected_response))
        url = f'{self._base_url}/rpc/geodb_create_collections'
        m.post(url, text=json.dumps(expected_response))
        url = f'{self._base_url}/geodb_user_databases?name=eq.helge'
        m.get(url, text=json.dumps('helge'))
        url = f'{self._base_url}/rpc/geodb_log_event'
        m.post(url, text=json.dumps(''))
        self.set_global_mocks(m)

        collections = {
            "land_use3":
                {
                    "crs": 3794,
                    "properties":
                        {
                            "RABA_PID": "float",
                            "RABA_ID": "float",
                            "D_OD": "date"
                        }
                }
        }

        res = self._api.create_collections(collections=collections)
        self.assertIsInstance(res, Message)
        self.assertDictEqual(expected_response, res.to_dict())

        self._api.database_exists = MagicMock(name='database_exists', return_value=False)
        res = self._api.create_collections(collections=collections, database='helge')
        expected = {'Message': "Database does not exist."}
        self.check_message(res, expected)

        self._api.database_exists = MagicMock(name='database_exists', return_value=True)
        self._api.drop_collections = MagicMock(name='drop_collections')
        res = self._api.create_collections(collections=collections, database='helge', clear=True)
        self._api.drop_collections.assert_called_once()

        url = f"{self._server_test_url}:{self._server_test_port}/rpc/geodb_create_collections"
        m.post(url=url, json=collections, status_code=400)

        with self.assertRaises(GeoDBError) as e:
             self._api.create_collections(collections=collections, database='helge', clear=True)

        expected = {'collections': {'helge_land_use3': {'crs': 3794, 'properties':
            {'RABA_PID': 'float', 'RABA_ID': 'float', 'D_OD': 'date'}}}}

        self.assertDictEqual(expected, res.to_dict())

    def test_drop_collections(self, m):
        self.set_global_mocks(m)
        url = f"{self._server_test_url}:{self._server_test_port}/rpc/geodb_drop_collections"

        m.post(url=url, json={'name': 'test'}, status_code=400)

        with self.assertRaises(GeoDBError) as e:
            self._api.drop_collections(['test'])

        self.assertEqual('{"name": "test"}', str(e.exception))

    def test_create_collections_epsg_string(self, m):
        expected_response = {'collections': {'helge_land_use3': {'crs': 3794,
                                                                 'properties': {'D_OD': 'date',
                                                                                'RABA_ID': 'float',
                                                                                'RABA_PID': 'float'}}}}
        url = f'{self._base_url}/rpc/geodb_create_database'
        m.post(url, text=json.dumps(expected_response))
        url = f'{self._base_url}/rpc/geodb_create_collections'
        m.post(url, text=json.dumps(expected_response))
        url = f'{self._base_url}/geodb_user_databases?name=eq.helge'
        m.get(url, text=json.dumps('helge'))
        url = f'{self._base_url}/rpc/geodb_log_event'
        m.post(url, text=json.dumps(''))
        self.set_global_mocks(m)

        collections = {
            "land_use3":
                {
                    "crs": "epsg:3794",
                    "properties":
                        {
                            "RABA_PID": "float",
                            "RABA_ID": "float",
                            "D_OD": "date"
                        }
                }
        }

        res = self._api.create_collections(collections=collections)
        self.assertIsInstance(res.to_dict(), dict)
        self.assertDictEqual(expected_response, res.to_dict())

    def test_drop_collection(self, m):
        self.set_global_mocks(m)

        response = 'Success'
        url = f'{self._base_url}/rpc/geodb_drop_collections'
        m.post(url, text=json.dumps(response))
        url = f'{self._base_url}/rpc/geodb_log_event'
        log_event_endpoint = m.post(url, text=json.dumps(response))

        self.assertEqual(0, log_event_endpoint.call_count)
        res = self._api.drop_collection('test')
        self.assertTrue(res)

        self.assertEqual(1, log_event_endpoint.call_count)
        self.assertDictEqual({"event_type": "dropped",
                              "message": "collection helge_test",
                              "user": "helge"},
                             json.loads(log_event_endpoint.last_request.text))

    def test_add_properties(self, m):
        self.set_global_mocks(m)

        url = f'{self._base_url}/rpc/geodb_add_properties'
        m.post(url, text=json.dumps(''))
        url = f'{self._base_url}/rpc/geodb_log_event'
        log_event_endpoint = m.post(url, text=json.dumps(''))

        self.assertEqual(0, log_event_endpoint.call_count)
        res = self._api.add_properties('test_collection',
                                       {'test_prop': 'INT',
                                        'test_prop2': 'TEXT'})
        self.assertEqual(2, log_event_endpoint.call_count)
        self.assertDictEqual({'event_type': 'added property',
                              'message': '{name: test_prop2, type: TEXT} to '
                                         'collection helge_test_collection',
                              'user': 'helge'},
                             json.loads(log_event_endpoint.last_request.text))
        self.check_message(res, {'Message': 'Properties added'})

    @unittest.skip
    def test_filter_by_bbox(self, m):
        expected_response = {'src': [{'id': 'dd', 'geometry': "0103000020D20E000001000000110000007593188402B51B4"
                                                              "1B6F3FDD4423FF6405839B4C802B51B412B8716D9EC3EF6406"
                                                              "F1283C0EBB41B41A8C64B37C53EF640B6F3FDD4E4B41B419A999"
                                                              "999A33EF6400E2DB29DCFB41B41EE7C3F35B63EF6407F6ABC"
                                                              "74C0B41B41EE7C3F35B63EF6407B14AE47BDB41B41AAF1D24D"
                                                              "043FF6408B6CE77B64B41B413F355EBA8F3FF6402B8716D970"
                                                              "B41B41986E1283EC3FF640A4703D0A76B41B4179E92631AE3F"
                                                              "F6404260E5D08AB41B4123DBF97E923FF6409EEFA7C69CB41"
                                                              "B4100000000AC3FF6405839B448B3B41B411D5A643B973FF6"
                                                              "408195438BC6B41B41666666666C3FF640D122DBF9E3B41B4"
                                                              "139B4C876383FF640E9263188F8B41B41333333333D3FF64075"
                                                              "93188402B51B41B6F3FDD4423FF640"}]}

        url = f"{self._server_test_url}:{self._server_test_port}"
        path = "/rpc/geodb_get_by_bbox"

        self.set_global_mocks(m)

        m.get(url=url, text=json.dumps({'paths': ['/rpc/geodb_get_by_bbox'],
                                        'definitions': ['helge_collection']}))

        m.get(url=url + '/helge_collection?limit=10', json={'test': 1})

        m.post(url + path, text=json.dumps(expected_response))

        gdf = self._api.get_collection_by_bbox(collection='collection',
                                               bbox=(452750.0, 88909.549, 464000.0, 102486.299))

        res = gdf.to_dict()
        ident = res['id'][0]
        geo = res['geometry'][0]
        exp_geo = "POLYGON ((453952.629 91124.177, 453952.696 91118.803, 453946.938 91116.326, " \
                  "453945.208 91114.22500000001, 453939.904 91115.38800000001, 453936.114 91115.38800000001, " \
                  "453935.32 91120.269, 453913.121 91128.98299999999, 453916.212 91134.78200000001, " \
                  "453917.51 91130.887, 453922.704 91129.156, 453927.194 91130.75, 453932.821 91129.452, " \
                  "453937.636 91126.77499999999, 453944.994 91123.52899999999, 453950.133 91123.825, " \
                  "453952.629 91124.177))"
        self.assertIsInstance(gdf, GeoDataFrame)
        self.assertEqual(ident, 'dd')
        self.assertEqual(str(geo), exp_geo)

        m.post(url + path, text=json.dumps({'src': []}))

        gdf = self._api.get_collection_by_bbox(collection='collection',
                                               bbox=(452750.0, 88909.549, 464000.0, 102486.299))

        self.assertIsInstance(gdf, pd.DataFrame)
        self.assertEqual(0, len(gdf))

        gdf = self._api.get_collection_by_bbox(collection='collection',
                                               bbox=(452750.0, 88909.549, 464000.0, 102486.299),
                                               bbox_crs=3307)

        self.assertIsInstance(gdf, pd.DataFrame)
        self.assertEqual(0, len(gdf))

    def test_reproject_bbox(self, m):
        bbox_4326 = (9.8, 53.51, 10.0, 53.57)
        crs_4326 = 4326

        bbox_3857 = (1090931.0097740812, 7077896.970141199, 1113194.9079327357, 7089136.418602032)
        crs_3857 = 3857

        bbox = GeoDBClient.transform_bbox_crs(bbox=bbox_4326,
                                              from_crs=crs_4326, to_crs=crs_3857, wsg84_order="lat_lon")

        for i in range(4):
            self.assertAlmostEqual(bbox_3857[i], bbox[i])

        bbox = GeoDBClient.transform_bbox_crs(bbox=bbox_3857,
                                              from_crs=crs_3857, to_crs=crs_4326, wsg84_order="lat_lon")

        for i in range(4):
            self.assertAlmostEqual(bbox_4326[i], bbox[i])

    def test_reproject_bbox_epsg_string(self, m):
        bbox_4326 = (9.8, 53.51, 10.0, 53.57)
        crs_4326 = 'EPSG:4326'

        bbox_3857 = (1090931.0097740812, 7077896.970141199, 1113194.9079327357, 7089136.418602032)
        crs_3857 = 'EPSG:3857'

        bbox = GeoDBClient.transform_bbox_crs(bbox=bbox_4326,
                                              from_crs=crs_4326, to_crs=crs_3857, wsg84_order="lat_lon")

        for i in range(4):
            self.assertAlmostEqual(bbox_3857[i], bbox[i])

        bbox = GeoDBClient.transform_bbox_crs(bbox=bbox_3857,
                                              from_crs=crs_3857, to_crs=crs_4326, wsg84_order="lat_lon")

        for i in range(4):
            self.assertAlmostEqual(bbox_4326[i], bbox[i])

    def test_reproject_bbox_lon_lat(self, m):
        bbox_4326 = (53.51, 9.8, 53.57, 10.0)
        crs_4326 = 4326

        bbox_3857 = (1090931.0097740812, 7077896.970141199, 1113194.9079327357, 7089136.418602032)
        crs_3857 = 3857

        bbox = GeoDBClient.transform_bbox_crs(bbox=bbox_4326,
                                              from_crs=crs_4326, to_crs=crs_3857, wsg84_order="lon_lat")

        for i in range(4):
            self.assertAlmostEqual(bbox_3857[i], bbox[i])

        bbox = GeoDBClient.transform_bbox_crs(bbox=bbox_3857,
                                              from_crs=crs_3857, to_crs=crs_4326, wsg84_order="lon_lat")

        for i in range(4):
            self.assertAlmostEqual(bbox_4326[i], bbox[i])

    def test_delete_from_collection(self, m):
        path = '/helge_tt?id=eq.1'
        expected_response = 'success'

        self.set_global_mocks(m)

        url = self._base_url + path
        m.delete(url, text=expected_response)

        url = f'{self._base_url}/rpc/geodb_log_event'
        log_event_endpoint = m.post(url, text=json.dumps(''))

        self.assertEqual(0, log_event_endpoint.call_count)

        r = self._api.delete_from_collection('tt', 'id=eq.1')

        self.assertEqual(1, log_event_endpoint.call_count)
        self.assertDictEqual({'event_type': 'dropped rows',
                              'message': 'from collection helge_tt where '
                                         'id=eq.1',
                              'user': 'helge'},
                             json.loads(log_event_endpoint.last_request.text))

        expected = {"Message": 'Data from tt deleted'}
        self.check_message(r, expected)

        url = self._base_url + path
        m.delete(url, text="Response Error", status_code=400)

        with self.assertRaises(GeoDBError) as e:
            self._api.delete_from_collection('tt', 'id=eq.1')

        self.assertEqual("Response Error", str(e.exception))

    def test_update_collection(self, m):
        m.get(url=self._base_url + '/helge_tt?limit=10', json={'test': 1})
        path = '/helge_tt?id=eq.1'
        expected_response = 'success'

        m.get(url=self._base_url + "/", text=json.dumps({'definitions': ['helge_tt']}))
        m.patch(self._base_url + path, text=expected_response)
        self.set_global_mocks(m)

        values = {'column': 200, 'id': 1}
        r = self._api.update_collection('tt', values, 'id=eq.1')

        self.assertTrue(r)

        with self.assertRaises(ValueError) as e:
            # noinspection PyTypeChecker
            self._api.update_collection('tt', [1, 2, 3], 'id=eq.1')

        self.assertEqual(str(e.exception), "Format <class 'list'> not supported.")

        m.patch(self._base_url + path, text="Response Error", status_code=400)

        with self.assertRaises(GeoDBError) as e:
            self._api.update_collection('tt', values, 'id=eq.1')

        self.assertEqual('Response Error', str(e.exception))

    # noinspection PyMethodMayBeStatic
    def _make_test_df(self):
        csv = ("\n"
               "id,column1,column2,geometry\n\n"
               "0,1,ì,POINT(10 10)\n\n"
               "1,3,b,POINT(10 10)\n\n")

        for i in range(11000):
            csv += f"{i},{i},b,POINT(10 10)\n\n"
        file = StringIO(csv)

        df = pd.read_csv(file)
        df['geometry'] = df['geometry'].apply(wkt.loads)
        return df
        # return GeoDataFrame(df, crs={'init': 'epsg:4326'}, geometry=df['geometry'])

    def test_insert_into_collection(self, m):
        self.set_global_mocks(m)
        path = '/helge_tt'
        expected_response = 'success'

        m.get(url=self._base_url, text=json.dumps({'definitions': ['tt']}))
        m.post(self._base_url + path, text=expected_response)
        url = f'{self._base_url}/rpc/geodb_log_event'
        log_event_endpoint = m.post(url, text=json.dumps(''))

        self.assertEqual(0, log_event_endpoint.call_count)

        df = self._make_test_df()
        values = GeoDataFrame(df, crs='epsg:4326', geometry=df['geometry'])

        r = self._api.insert_into_collection('tt', values)
        expected = {'Message': '11002 rows inserted into tt'}
        self.check_message(r, expected)
        self.assertEqual(1, log_event_endpoint.call_count)
        self.assertDictEqual({'event_type': 'added rows',
                              'message': '11002 rows inserted into helge_tt',
                              'user': 'helge'},
                             json.loads(log_event_endpoint.last_request.text))

        r = self._api.insert_into_collection('tt', values, upsert=True)
        expected = {'Message': '11002 rows inserted into tt'}
        self.check_message(r, expected)

        with self.assertRaises(ValueError) as e:
            # noinspection PyTypeChecker
            self._api.insert_into_collection('tt', [1, 2, 3])

        self.assertEqual("Error: Format <class 'list'> not supported.", str(e.exception))

        with self.assertRaises(GeoDBError) as e:
            self._api.insert_into_collection('tt', values, crs=3307)

        self.assertEqual("crs 3307 is not compatible with collection's crs 4326", str(e.exception))

        values = GeoDataFrame(df, crs='epsg:4326', geometry=df['geometry'])

        values.crs.to_epsg = MagicMock('to_epsg', return_value=None)
        self._api.get_collection_srid = MagicMock('get_collection_srid', return_value=None)

        with self.assertRaises(GeoDBError) as e:
            self._api.insert_into_collection('tt', values)

        self.assertEqual("Invalid crs in geopandas data frame. You can pass the crs as parameter (crs=[your crs])",
                         str(e.exception))

    def test_grant_access_to_collection(self, m):
        self.set_global_mocks(m)
        m.post(self._base_url + "/rpc/geodb_grant_access_to_collection", text="success")

        res = self._api.grant_access_to_collection('test', 'drwho')
        expected = {'Message': 'Access granted on test to drwho'}
        self.check_message(res, expected)

        m.post(self._base_url + "/rpc/geodb_grant_access_to_collection", text="error", status_code=400)

        with self.assertRaises(GeoDBError) as e:
            self._api.grant_access_to_collection('test', 'drwho')
        self.assertEqual("error", str(e.exception))

    # def test_list_my_grants(self, m):
    def test_insert_into_collection_epsg_string(self, m):
        path = '/helge_tt'
        expected_response = 'success'

        m.get(url=self._base_url, text=json.dumps({'definitions': ['tt']}))
        m.post(self._base_url + path, text=expected_response)
        url = f'{self._base_url}/rpc/geodb_log_event'
        m.post(url, text=json.dumps(''))
        self.set_global_mocks(m)

        df = self._make_test_df()
        values = GeoDataFrame(df, crs='epsg:4326', geometry=df['geometry'])

        r = self._api.insert_into_collection('tt', values)

        expected = {'Message': '11002 rows inserted into tt'}
        self.check_message(r, expected)

    def test_list_grants(self, m):
        path = '/rpc/geodb_list_grants'
        response = [{'src': [{'collection': 'test', 'grantee': 'ernie'}]}]

        m.post(self._base_url + path, json=response)
        self.set_global_mocks(m)

        r = self._api.list_my_grants()

        self.assertEqual('test', r.collection[0])
        self.assertEqual('ernie', r.grantee[0])
        self.assertIsInstance(r, pd.DataFrame)

        response = []

        m.post(self._base_url + path, json=response)
        self.set_global_mocks(m)

        r = self._api.list_my_grants()

        self.assertEqual('No Grants', r.Grants[0])
        self.assertIsInstance(r, pd.DataFrame)

        no_json_response = 'vijdasovjidasjo'

        m.post(self._base_url + path, text=no_json_response)
        self.set_global_mocks(m)

        with self.assertRaises(GeoDBError) as e:
            self._api.list_my_grants()

        self.assertIn("Body not in valid JSON format:", str(e.exception))

    @unittest.skip("Not yet implemented")
    def test_register_user_to_geoserver(self, m):
        m.post(self._base_url + '/rpc/geodb_register_user', text="success")
        self.set_global_mocks(m)

        # self._api.register_user_to_geoserver('mama', 'mamaspassword')

    def test_filter_raw(self, m):
        m.get(url=self._base_url + '/helge_test?limit=10', json={'test': 1})
        m.get(url=self._base_url + '/helge_tesdsct?limit=10', json={}, status_code=404)
        m.get(url=self._base_url + "/", text=json.dumps({'definitions': ['helge_test'],
                                                                    'paths': ['/rpc/geodb_get_pg']}))

        expected_result = {'src': []}
        m.post(self._base_url + '/rpc/geodb_get_pg', json=expected_result)

        self.set_global_mocks(m)

        with self.assertRaises(GeoDBError) as e:
            self._api.get_collection_pg('tesdsct', select='min(tt)', group='tt', limit=1, offset=2)

        self.assertEqual("Collection tesdsct does not exist", str(e.exception))

        expected_result = {'src': [{'count': 142, 'D_OD': '2019-03-21'}, {'count': 114, 'D_OD': '2019-02-20'}]}
        m.post(self._base_url + '/rpc/geodb_get_pg', json=expected_result)

        r = self._api.get_collection_pg('test', select='count(D_OD)', group='D_OD', limit=1, offset=2)
        self.assertIsInstance(r, pd.DataFrame)
        self.assertEqual((2, 2), r.shape)

        expected_result = {'src': [{
            'id': 11,
            'created_at': '2020-01-20T14:45:30.763162+00:00',
            'modified_at': None,
            'geometry': '0103000020D20E0000010000001100000046B6F3FDA7151C417D3F355ECE58F740DD2406013C151C410E2DB29DC'
                        '35BF740C74B3709E6141C41F6285C8F1C5EF740BE9F1A2F40141C417F6ABC748562F740894160E583141C417B14A'
                        'E472363F740EC51B81EB0141C415EBA490CE061F7405EBA498CCE141C41E5D022DB1961F7404E621058EA141C41AA'
                        'F1D24D6860F7402FDD248612151C41FED478E9585FF7404A0C022B1E151C4114AE47E1045FF7405839B4C860151C4'
                        '1DBF97E6A2A5DF74021B072E881151C41D122DBF9425CF74093180456A2151C41FED478E9845BF74075931884C3151'
                        'C415839B4C8B45AF7405EBA498CF3151C4191ED7C3FA159F740C3F528DCF1151C41F6285C8F7659F74046B6F3FDA71'
                        '51C417D3F355ECE58F740',
            'RABA_PID': 5983161,
            'RABA_ID': 1100,
            'D_OD': '2019-03-11'}]}
        m.post(self._base_url + '/rpc/geodb_get_pg', json=expected_result)

        r = self._api.get_collection_pg('test', limit=1, offset=2)
        self.assertIsInstance(r, GeoDataFrame)
        self.assertEqual((1, 7), r.shape)
        self.assertIs(True, 'geometry' in r)
        self.assertIs(True, 'id' in r)
        self.assertIs(True, 'created_at' in r)
        self.assertIs(True, 'modified_at' in r)

        m.post(self._base_url + '/rpc/geodb_get_pg', json={'src': []})

        r = self._api.get_collection_pg('test', limit=1, offset=2)
        self.assertIsInstance(r, pd.DataFrame)
        self.assertEqual(len(r), 0)

        self._api._capabilities = dict(paths=[])
        with self.assertRaises(GeoDBError) as e:
            self._api.get_collection_pg('test', limit=1, offset=2)

        self.assertEqual("Stored procedure geodb_get_pg does not exist", str(e.exception))

    def test_init(self, m):
        with self.assertRaises(NotImplementedError) as e:
            GeoDBClient(auth_mode='interactive')

        self.assertEqual("The interactive mode has not been implemented.", str(e.exception))

        # Interactive has been deactivated at this stage due to deployment struggles and it not used in any deployment
        # with self.assertRaises(FileExistsError) as e:
        #     os.environ['GEODB_AUTH0_CONFIG_FILE'] = 'bla.env'
        #     GeoDBClient(auth_mode='interactive')
        #
        # self.assertEqual("Mandatory auth configuration file ipyauth-auth0-demo.env must exist", str(e.exception))

        with self.assertRaises(ValueError) as e:
            GeoDBClient(auth_mode='interacti')

        self.assertEqual("auth_mode can only be 'interactive', 'password', 'client-credentials', or 'openid'!",
                         str(e.exception))

    def test_auth_token(self, m):
        self._api.use_auth_cache = False
        m.post(self._server_test_auth_domain + "/oauth/token", json={"access_token": "A long lived token"})

        access_token = self._api.auth_access_token

        self.assertEqual("A long lived token", access_token)

        self._api._auth_access_token = 'Another token'

        access_token = self._api.auth_access_token

        self.assertEqual("Another token", access_token)

    def test_get_collection_info(self, m):
        self.set_global_mocks(m)

        expected_result = {'required': ['id', 'geometry'],
                           'properties': {'id': {'format': 'integer',
                                                 'type': 'integer',
                                                 'description': 'Note:\nThis is a Primary Key.<pk/>'},
                                          'created_at': {'format': 'timestamp with time zone', 'type': 'string'},
                                          'modified_at': {'format': 'timestamp with time zone', 'type': 'string'},
                                          'geometry': {'format': 'public.geometry(Geometry,3794)', 'type': 'string'},
                                          'raba_pid': {'format': 'double precision', 'type': 'number'}},
                           'type': 'object'}
        m.post(self._base_url + '/rpc/geodb_get_raw', json=expected_result)

        expected_result = {'id': 'integer'}
        m.get(url=self._base_url + "/", text=json.dumps({'definitions': {'helge_test': expected_result},
                                                                    'paths': ['/']}))
        res = self._api.get_collection_info('test')
        self.assertDictEqual(expected_result, res)

        with self.assertRaises(ValueError) as e:
            self._api.get_collection_info('test_not_exist')

        self.assertEqual("Table helge_test_not_exist does not exist.", str(e.exception))

    def test_namespace(self, m):
        self.set_global_mocks(m)

        geodb = GeoDBClient()
        self.assertEqual('helge', geodb.database)

        geodb = GeoDBClient(database='test')
        self.assertEqual('test', geodb.database)

    def test_auth_token_property(self, m):
        self.set_global_mocks(m)

        geodb = GeoDBClient()
        geodb.use_auth_cache = False
        geodb._auth_access_token = "testölasdjdkas"

        self.assertEqual("testölasdjdkas", geodb.auth_access_token)

        geodb._auth_access_token = None
        self.assertEqual("A long lived token", geodb.auth_access_token)

    def test_publish_collection(self, m):
        self.set_global_mocks(m)
        m.post(f'{self._base_url}/rpc/geodb_grant_access_to_collection',
               text='success')

        url = f'{self._base_url}/rpc/geodb_log_event'
        log_event_endpoint = m.post(url, text=json.dumps(''))

        self.assertEqual(0, log_event_endpoint.call_count)

        res = self._api.publish_collection('test')

        self.assertEqual(1, log_event_endpoint.call_count)
        self.assertDictEqual({'event_type': 'published',
                              'message': 'collection helge_test',
                              'user': 'helge'},
                             json.loads(log_event_endpoint.last_request.text))

        expected = {'Message': 'Access granted on helge_test to public.'}
        self.check_message(res, expected)

        m.post(f'{self._base_url}/rpc/geodb_grant_access_to_collection',
               text='error',
               status_code=400)

        with self.assertRaises(GeoDBError) as e:
            self._api.publish_collection('test')

        self.assertEqual('error', str(e.exception))

    def test_unpublish_collection(self, m):
        self.set_global_mocks(m)
        m.post(self._base_url + "/rpc/geodb_revoke_access_from_collection",
               text="success")

        url = f'{self._base_url}/rpc/geodb_log_event'
        log_event_endpoint = m.post(url, text=json.dumps(''))

        self.assertEqual(0, log_event_endpoint.call_count)

        res = self._api.unpublish_collection('test')

        self.assertEqual(1, log_event_endpoint.call_count)
        self.assertDictEqual({'event_type': 'unpublished',
                              'message': 'collection helge_test',
                              'user': 'helge'},
                             json.loads(log_event_endpoint.last_request.text))

        expected = {'Message': 'Access revoked from helge on helge_test'}
        self.check_message(res, expected)

        m.post(self._base_url + "/rpc/geodb_revoke_access_from_collection",
               text="error", status_code=400)

        with self.assertRaises(GeoDBError) as e:
            self._api.unpublish_collection('test')
        self.assertEqual("error", str(e.exception))

    def test_publish_to_geoserver(self, m):
        self.set_global_mocks(m)
        url = self._base_url + "/api/v2/services/xcube_geoserv/databases/" \
                               "geodb_admin/collections"
        m.put(url=url, json={'name': 'land_use'})

        url = f'{self._base_url}/rpc/geodb_log_event'
        log_event_endpoint = m.post(url, text=json.dumps(''))

        self.assertEqual(0, log_event_endpoint.call_count)

        res = self._api.publish_gs(collection="land_use",
                                   database="geodb_admin")

        self.assertEqual(1, log_event_endpoint.call_count)
        self.assertDictEqual({'event_type': 'published to geoserver',
                              'message': 'collection geodb_admin_land_use',
                              'user': 'helge'},
                             json.loads(log_event_endpoint.last_request.text))

        self.assertDictEqual({'name': 'land_use'}, res)

        url = self._base_url + "/api/v2/services/xcube_geoserv/databases/" \
                               "geodb_admin/collections"
        m.put(url=url, text='Error', status_code=400)

        with self.assertRaises(GeoDBError) as e:
            self._api.publish_gs(collection="land_use", database="geodb_admin")

        self.assertEqual("Error", str(e.exception))
        self.assertIsInstance(e.exception, GeoDBError)

    def test_gs_url(self, m):
        geodb = GeoDBClient(server_url='https://test_geodb', server_port=3000, gs_server_url='https://test_geoserv',
                            gs_server_port=4000)

        url = geodb._get_full_url('/test')
        self.assertEqual('https://test_geodb:3000/test', url)

        url = geodb._get_full_url('/services/xcube_geoserv')
        self.assertEqual('https://test_geoserv:4000/services/xcube_geoserv', url)

        geodb._gs_server_port = None
        url = geodb._get_full_url('/services/xcube_geoserv')
        self.assertEqual('https://test_geoserv/services/xcube_geoserv', url)

        geodb._server_port = None
        url = geodb._get_full_url('/test')
        self.assertEqual('https://test_geodb/test', url)

    def test_get_published_gs(self, m):
        self.maxDiff = None
        self.set_global_mocks(m)
        url = self._base_url + "/api/v2/services/xcube_geoserv/databases/geodb_admin/collections"

        server_response = {
            'collection_id': ['land_use'],
            'database': ['geodb_admin'],
            'default_style': [None],
            'geojson_url': [
                'https://test/geoserver/geodb_admin/ows?service=WFS&version=1.0.0'],
            'href': [None],
            'name': ['land_use'],
            'preview_url': [
                'https://test/geoserver/geodb_admin/wms?service=WMS&version=1.1.0'
            ],
            'wfs_url': [
                'https://test/geoserver/geodb_admin/wms?service=WMS&version=1.1.0'
            ]
        }

        m.get(url=url, json=server_response)

        res = self._api.get_published_gs('geodb_admin')
        self.assertIsInstance(res, pd.DataFrame)
        self.assertEqual(1, len(res))

        m.get(url=url, json={})

        res = self._api.get_published_gs('geodb_admin')
        self.assertIsInstance(res, pd.DataFrame)
        self.assertEqual(0, len(res))

    def test_get_all_published_gs(self, m):
        self.maxDiff = None
        self.set_global_mocks(m)
        url = self._base_url + "/api/v2/services/xcube_geoserv/collections"

        server_response = {
            'collection_id': ['land_use'],
            'database': ['None'],
            'default_style': [None],
            'geojson_url': [
                'https://test/geoserver/geodb_admin/ows?service=WFS&version=1.0.0'],
            'href': [None],
            'name': ['land_use'],
            'preview_url': [
                'https://test/geoserver/geodb_admin/wms?service=WMS&version=1.1.0'
            ],
            'wfs_url': [
                'https://test/geoserver/geodb_admin/wms?service=WMS&version=1.1.0'
            ]
        }

        m.get(url=url, json=server_response)

        res = self._api.get_all_published_gs()
        self.assertIsInstance(res, pd.DataFrame)
        self.assertEqual(1, len(res))

        m.get(url=url, json={})

        res = self._api.get_all_published_gs()
        self.assertIsInstance(res, pd.DataFrame)
        self.assertEqual(0, len(res))

    def test_unpublish_from_geoserver(self, m):
        self.set_global_mocks(m)
        url = self._base_url + '/api/v2/services/xcube_geoserv/databases/' \
                               'geodb_admin/collections/land_use'
        m.delete(url=url)

        url = f'{self._base_url}/rpc/geodb_log_event'
        log_event_endpoint = m.post(url, text=json.dumps(''))

        self.assertEqual(0, log_event_endpoint.call_count)

        res = self._api.unpublish_gs(collection='land_use',
                                     database='geodb_admin')

        self.assertEqual(1, log_event_endpoint.call_count)
        self.assertDictEqual({'event_type': 'unpublished from geoserver',
                              'message': 'collection geodb_admin_land_use',
                              'user': 'helge'},
                             json.loads(log_event_endpoint.last_request.text))

        self.assertTrue(res)

        url = self._base_url + '/api/v2/services/xcube_geoserv/databases/' \
                               'geodb_admin/collections/land_use'
        m.delete(url=url, text='Error', status_code=400)

        with self.assertRaises(GeoDBError) as e:
            self._api.unpublish_gs(collection='land_use',
                                   database='geodb_admin')

        self.assertEqual('Error', str(e.exception))
        self.assertIsInstance(e.exception, GeoDBError)

    def check_message(self, message, expected):
        self.assertIsInstance(message, Message)
        self.assertDictEqual(expected, message.to_dict())

    def test_add_property(self, m):
        self.set_global_mocks(m)

        url = f'{self._base_url}/rpc/geodb_add_properties'
        m.post(url, text='Properties added')
        url = f'{self._base_url}/rpc/geodb_log_event'
        log_event_endpoint = m.post(url, text=json.dumps(''))

        self.assertEqual(0, log_event_endpoint.call_count)

        res = self._api.add_property('col', 'prop', 'INT')

        self.assertEqual(1, log_event_endpoint.call_count)
        self.assertDictEqual({'event_type': 'added property',
                              'message': '{name: prop, type: INT} to '
                                         'collection helge_col',
                              'user': 'helge'},
                             json.loads(log_event_endpoint.last_request.text))

        self.check_message(res, {'Message': 'Properties added'})

    def test_drop_property(self, m):
        self.set_global_mocks(m)
        self._api._raise_for_stored_procedure_exists =\
            MagicMock(name='_raise_for_stored_procedure_exists')

        url = f'{self._base_url}/rpc/geodb_drop_properties'
        m.post(url, text=json.dumps(''))
        url = f'{self._base_url}/rpc/geodb_log_event'
        log_event_endpoint = m.post(url, text=json.dumps(''))

        self.assertEqual(0, log_event_endpoint.call_count)

        res = self._api.drop_property('test_col', 'test_prop')
        self._api.drop_property('test_col', 'test_prop2')

        self.assertEqual(2, log_event_endpoint.call_count)
        self.assertDictEqual({'event_type': 'dropped property',
                              'message': 'test_prop2 from '
                                         'collection helge_test_col',
                              'user': 'helge'},
                             json.loads(log_event_endpoint.last_request.text))

        expected = {'Message': 'Properties [\'test_prop\'] dropped from '
                               'helge_test_col'}
        self.check_message(res, expected)

    def test_drop_properties(self, m):
        self.set_global_mocks(m)
        self._api._raise_for_stored_procedure_exists = \
            MagicMock(name='_raise_for_stored_procedure_exists')

        url = f'{self._base_url}/rpc/geodb_log_event'
        log_event_endpoint = m.post(url, text=json.dumps(''))
        self.assertEqual(0, log_event_endpoint.call_count)

        url = self._base_url + "/rpc/geodb_drop_properties"
        m.post(url=url, json={'collection': 'test',
                              'properties': ['raba_id', 'allet']})
        res = self._api.drop_properties('test', ['raba_id', 'allet'])
        self.assertEqual(2, log_event_endpoint.call_count)
        self.assertDictEqual({'event_type': 'dropped property',
                              'message': 'allet from collection helge_test',
                              'user': 'helge'},
                             json.loads(log_event_endpoint.last_request.text))

        expected = {'Message': 'Properties [\'raba_id\', \'allet\'] dropped '
                               'from helge_test'}
        self.check_message(res, expected)

        self._api.raise_it = True
        with self.assertRaises(GeoDBError) as e:
            self._api.drop_properties('test', ['geometry', 'created_at'])

        self.assertIn("Don't delete the following columns", str(e.exception))
        self.assertIn("geometry", str(e.exception))
        self.assertIn("created_at", str(e.exception))
        self._api.raise_it = False

    def test_get_properties(self, m):
        self.set_global_mocks(m)

        url = self._base_url + "/rpc/geodb_get_properties"
        m.post(url=url, json=[{'src': {'name': 'geometry'}}, ])
        res = self._api.get_properties('test')

        self.assertIsInstance(res, pd.DataFrame)

        m.post(url=url, json=[{'src': {}}, ])

        self._api.get_properties('test')

        self.assertIsInstance(res, pd.DataFrame)

    def test_get_my_databases(self, m):
        self.set_global_mocks(m)
        self._api.get_collection = MagicMock(name='get_collection')
        self._api.get_my_databases()
        self._api.get_collection.assert_called_once()

    def test_get_collection_srid(self, m):
        self.set_global_mocks(m)
        url = f"{self._base_url}/rpc/geodb_get_collection_srid"
        m.post(url, json=[{"src": [{"srid": 4326}]}])

        r = self._api.get_collection_srid('test')
        self.assertEqual(4326, r)

        m.post(url, json=[{"src": []}], status_code=400)

        r = self._api.get_collection_srid('test')
        self.assertIsNone(r)

    def test_warn(self, m):
        with self.assertWarns(DeprecationWarning) as e:
            warn('test')

        self.assertEqual("test", str(e.warning))

    @unittest.skip
    def test_setup(self, m):
        geodb = GeoDBClient()
        with self.assertRaises(OperationalError) as e:
            geodb.setup()

        self.assertIn("could not connect to server", str(e.exception))

        # noinspection PyPep8Naming
        class cn:
            @staticmethod
            def commit():
                return True

            # noinspection PyPep8Naming
            class cursor:
                @staticmethod
                def execute(qry):
                    return True

        cn.cursor.execute = MagicMock()
        geodb.setup(conn=cn)
        cn.cursor.execute.assert_called_once()

    def test_df_from_json(self, m):
        # This test tests an impossible situation as `js` cannot be none. However, you never know.
        # noinspection PyTypeChecker
        res = self._api._df_from_json(js=None)
        self.assertIsInstance(res, pd.DataFrame)
        self.assertEqual(0, len(res))

    def test_crs(self, m):
        with self.assertRaises(GeoDBError) as e:
            check_crs('epsg:hh')

        self.assertEqual("invalid literal for int() with base 10: 'hh'", str(e.exception))

    def test_refresh_auth_access_token(self, m):
        self.set_global_mocks(m)
        self._api.refresh_auth_access_token()

        self.assertIsNone(self._api._auth_access_token)
        # auth_access_token will retreive new token
        self.assertEqual("A long lived token", self._api.auth_access_token)

    def test_auth_access_token(self, m):
        self.set_global_mocks(m)
        self._api.use_auth_cache = False
        self._api._auth_client_id = None

        with self.assertRaises(GeoDBError) as e:
            r = self._api.auth_access_token

        self.assertEqual("System: Invalid client_credentials configuration.", str(e.exception))

        self._api._auth_mode = 'password'

        with self.assertRaises(GeoDBError) as e:
            r = self._api.auth_access_token

        self.assertEqual("System: Invalid password flow configuration", str(e.exception))

        self._api._auth_client_id = 'ksdjbvdkasj'
        self._api._auth_username = 'ksdjbvdkasj'
        self._api._auth_password = 'ksdjbvdkasj'

        r = self._api.auth_access_token

    def test_get_geodb_sql_version(self, m):
        self.set_global_mocks(m)
        url = f'{self._base_url}/rpc/geodb_get_geodb_sql_version'
        m.get(url, json=[{'geodb_get_geodb_sql_version': '1.1.5-dev'}])
        self.assertEqual('1.1.5-dev', self._api.get_geodb_sql_version())

    def test_get_event_log(self, m):
        self.set_global_mocks(m)
        url = f'{self._base_url}/rpc/get_geodb_eventlog'
        get_event_log = m.get(
            url, json=[
                {'events':
                    [{
                        'event_type': 'created',
                        'message': 'collection my_test_collection',
                        'username': 'heisterkamp',
                        'date': '2022-08-19T00:19:03.968185'}]
                }
            ]
        )
        self.assertEqual(0, get_event_log.call_count)
        result = self._api.get_event_log(EventType.CREATED)
        self.assertEqual(1, get_event_log.call_count)
        self.assertEqual('collection my_test_collection',
                         result.iloc[0]['message'])
        self.assertEqual('heisterkamp',
                         result.iloc[0]['username'])
<|MERGE_RESOLUTION|>--- conflicted
+++ resolved
@@ -223,7 +223,7 @@
         self.assertEqual(str([278713.135, 112561.21, 570140.955, 685425.116]),
                          str(bbox))
 
-<<<<<<< HEAD
+
         url = f"{self._server_test_url}:" \
               f"{self._server_test_port}/rpc/geodb_estimate_collection_bbox"
         m.post(url, json="BOX(-5 8,2 10)")
@@ -235,11 +235,10 @@
                          '"BOX(-5 8,2 10)"}]')
         bbox = json.dumps(self._api.get_collection_bbox('any'))
         self.assertEqual(str([8, -5, 10, 2]), str(bbox))
-=======
+
         m.post(url, text='[{"geodb_get_collection_bbox":null}]')
         bbox = self._api.get_collection_bbox('any')
         self.assertIsNone(bbox)
->>>>>>> 8c31d27c
 
     def test_rename_collection(self, m):
         self.set_global_mocks(m)
